--- conflicted
+++ resolved
@@ -22,7 +22,8 @@
     """Joint State Controller Node."""
 
     def __init__(self, robot_hardware: Type[JointABC],
-                 state_pub_rate: float = 100.0, temp_pub_rate: float = 0.1,
+                 state_pub_rate: float = 100.0, 
+                 temp_pub_rate: float = 0.1,
                  fg_pub_rate: float = 0.1
                  ) -> None:
         """Set up the Node and the pub/sub/srv.
@@ -74,13 +75,12 @@
             callback=self.publish_joint_temperatures,
         )
 
-<<<<<<< HEAD
+        self.logger.info(f'Setup "/force_gripper" publisher ({fg_pub_rate:.1f}Hz).')
         self.force_gripper_publisher = self.create_publisher(
             msg_type=ForceGripper,
             topic='force_gripper',
-            qos_profile=1
-        )
-
+            qos_profile=5,
+        )
         self.force_gripper = ForceGripper()
         self.force_gripper.side = ['right', 'left']
         self.force_gripper_pub_timer = self.create_timer(
@@ -88,9 +88,7 @@
             callback=self.publish_force_gripper
         )
 
-=======
         self.logger.info('Subscribe to "/joint_goals".')
->>>>>>> 7b4b8d11
         self.joint_goal_subscription = self.create_subscription(
             msg_type=JointState,
             topic='joint_goals',
@@ -144,9 +142,7 @@
     def publish_force_gripper(self) -> None:
         """Publish force gripper sensor values for both arm on /force_gripper."""
         self.force_gripper.header.stamp = self.clock.now().to_msg()
-
-        self.force_gripper.load_sensor = [self.robot_hardware.get_grip_force(s) for s in self.force_gripper.side]
-
+        self.force_gripper.load_sensor = self.robot_hardware.get_grip_force(self.force_gripper.side)
         self.force_gripper_publisher.publish(self.force_gripper)
 
     def on_joint_goals(self, msg: JointState) -> None:
