--- conflicted
+++ resolved
@@ -23,13 +23,8 @@
 class JointStateController(Node):
     """Joint State Controller Node."""
 
-<<<<<<< HEAD
     def __init__(self, robot_hardware: Type[JointABC],
                  state_pub_rate: float = 100.0,
-=======
-    def __init__(self, robot_hardware: JointABC,
-                 state_pub_rate: float = 100.0, 
->>>>>>> f568a586
                  temp_pub_rate: float = 0.1,
                  fg_pub_rate: float = 10.0
                  ) -> None:
@@ -48,11 +43,7 @@
         """
         super().__init__('joint_state_controller')
 
-        # self.logger = self.get_logger()
-        import logging
-        
-        logging.basicConfig(level=logging.INFO)
-        self.logger = logging.getLogger()
+        self.logger = self.get_logger()
 
         self.robot_hardware = robot_hardware(self.logger)
         self.robot_hardware.__enter__()
